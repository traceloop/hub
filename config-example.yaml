config-example:
  yaml:
providers:
  # Azure OpenAI configuration
  - key: azure-openai
    type: azure
    api_key: "<your-azure-api-key>"
    resource_name: "<your-resource-name>"
    api_version: "<your-api-version>"

  # OpenAI configuration
  - key: openai
    type: openai
    api_key: "<your-openai-api-key>"
  - key: bedrock
    type: bedrock
    api_key: ""# Not used for AWS Bedrock
    region: "<your-aws-region>" # like "us-east-1"
    inference_profile_id: "<your-inference-profile-id>" # like "us"
    AWS_ACCESS_KEY_ID: "<your-aws-access-key>"
    AWS_SECRET_ACCESS_KEY: "<your-aws-secret-key>"
    AWS_SESSION_TOKEN: "<your-session-token>"  # Optional

  # Vertex AI configuration
  # Uses service account authentication
  - key: vertexai
    type: vertexai
    api_key: ""  # Required field but not used with service account auth
    project_id: "<your-gcp-project-id>"
    location: "<your-gcp-region>"  # e.g., us-central1
    credentials_path: "/path/to/service-account.json"  # Path to your service account key file

models:
  # OpenAI Models
  - key: gpt-4
    type: gpt-4
    provider: openai
  - key: gpt-3.5-turbo
    type: gpt-3.5-turbo
    provider: openai

  # Azure OpenAI Models
  - key: gpt-4-azure
    type: gpt-4
    provider: azure-openai
    deployment: "<your-deployment-name>"
  - key: gpt-35-turbo-azure
    type: gpt-35-turbo
    provider: azure-openai
<<<<<<< HEAD
    deployment: "<your-deployment-name>"

  # Vertex AI Models
  # Chat and Completion model
  - key: gemini-1.5-flash
    type: gemini-1.5-flash  # Supports both chat and completion endpoints
    provider: vertexai
  # Embeddings model
  - key: textembedding-gecko
    type: textembedding-gecko  # Supports embeddings endpoint
    provider: vertexai
=======
    deployment: "<your-deployment>"
  - key: bedrock-model
    # some models are region specific, it is a good idea to get ARN from cross region reference tab
    type: "< model-id or Inference profile ARN or Inference profile ID>"
    provider: bedrock
    model_provider: "anthropic" # can be: ai21, titan, anthropic
    model_version: "v2:0" # optional, defaults to "v1:0"
>>>>>>> ea6c6c2b

pipelines:
  # Default pipeline for chat completions
  - name: default
    type: chat
    plugins:
      - logging:
          level: info  # Supported levels: debug, info, warning, error
      - tracing:  # Optional tracing configuration
          endpoint: "https://api.traceloop.com/v1/traces"
          api_key: "<your-traceloop-api-key>"
      - model-router:
          models:  # List the models you want to use for chat
            - gpt-4
            - gpt-4-azure
            - gemini-1.5-flash

  # Pipeline for text completions
  - name: completions
    type: completion
    plugins:
      - model-router:
          models:  # List the models you want to use for completions
            - gpt-3.5-turbo
            - gpt-35-turbo-azure
            - gemini-1.5-flash

  # Pipeline for embeddings
  - name: embeddings
    type: embeddings
    plugins:
      - model-router:
          models:  # List the models you want to use for embeddings
            - textembedding-gecko<|MERGE_RESOLUTION|>--- conflicted
+++ resolved
@@ -47,8 +47,15 @@
   - key: gpt-35-turbo-azure
     type: gpt-35-turbo
     provider: azure-openai
-<<<<<<< HEAD
     deployment: "<your-deployment-name>"
+
+  # Bedrock Models
+  - key: bedrock-model
+    # some models are region specific, it is a good idea to get ARN from cross region reference tab
+    type: "< model-id or Inference profile ARN or Inference profile ID>"
+    provider: bedrock
+    model_provider: "anthropic" # can be: ai21, titan, anthropic
+    model_version: "v2:0" # optional, defaults to "v1:0"
 
   # Vertex AI Models
   # Chat and Completion model
@@ -59,15 +66,7 @@
   - key: textembedding-gecko
     type: textembedding-gecko  # Supports embeddings endpoint
     provider: vertexai
-=======
     deployment: "<your-deployment>"
-  - key: bedrock-model
-    # some models are region specific, it is a good idea to get ARN from cross region reference tab
-    type: "< model-id or Inference profile ARN or Inference profile ID>"
-    provider: bedrock
-    model_provider: "anthropic" # can be: ai21, titan, anthropic
-    model_version: "v2:0" # optional, defaults to "v1:0"
->>>>>>> ea6c6c2b
 
 pipelines:
   # Default pipeline for chat completions
