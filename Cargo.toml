--- conflicted
+++ resolved
@@ -36,14 +36,7 @@
 reqwest-streams = { version = "0.8.1", features = ["json"] }
 futures = "0.3.31"
 async-stream = "0.3.6"
-<<<<<<< HEAD
 yup-oauth2 = "8.3.0"
-
-[dev-dependencies]
-surf = "2.3.2"
-surf-vcr = "0.2.0"
-wiremock = "0.5"
-=======
 aws-sdk-bedrockruntime = "1.66.0"
 aws-config = "1.5.12"
 aws-credential-types = { version = "1.2.1", features = [
@@ -53,4 +46,9 @@
 aws-smithy-runtime = { version = "1.7.6", features = ["test-util"] }
 aws-smithy-types = "1.2.11"
 aws-types = "1.3.3"
->>>>>>> ea6c6c2b
+uuid = { version = "1.16.0", features = ["v4"] }
+
+[dev-dependencies]
+surf = "2.3.2"
+surf-vcr = "0.2.0"
+wiremock = "0.5"